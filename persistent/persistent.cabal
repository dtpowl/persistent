name:            persistent
<<<<<<< HEAD
version:         2.14.5.2
=======
version:         2.14.6.0
>>>>>>> 428c89f4
license:         MIT
license-file:    LICENSE
author:          Michael Snoyman <michael@snoyman.com>
maintainer:      Michael Snoyman <michael@snoyman.com>, Greg Weber <greg@gregweber.info>
synopsis:        Type-safe, multi-backend data serialization.
description:     Hackage documentation generation is not reliable. For up to date documentation, please see: <http://www.stackage.org/package/persistent>.
category:        Database, Yesod
stability:       Stable
cabal-version:   >= 1.10
build-type:      Simple
homepage:        http://www.yesodweb.com/book/persistent
bug-reports:     https://github.com/yesodweb/persistent/issues
extra-source-files: ChangeLog.md README.md

library
    build-depends:
        base                     >= 4.11.1.0     && < 5
      , aeson                    >= 1.0 && < 2.3
      , attoparsec
      , attoparsec-aeson         >= 2.1.0.0 && < 2.3
      , base64-bytestring
      , blaze-html               >= 0.9
      , bytestring               >= 0.10
      , conduit                  >= 1.3
      , containers               >= 0.5
      , deepseq
      , fast-logger              >= 2.4
      , http-api-data            >= 0.3
      , lift-type                >= 0.1.0.0 && < 0.2.0.0
      , monad-logger             >= 0.3.28
      , mtl
      , path-pieces              >= 0.2
      , resource-pool            >= 0.2.3
      , resourcet                >= 1.1.10
      , scientific
      , silently
      , template-haskell         >= 2.13 && < 2.22
      , text                     >= 1.2
      , th-lift-instances        >= 0.1.14    && < 0.2
      , time                     >= 1.6
      , transformers             >= 0.5
      , unliftio
      , unliftio-core
      , unordered-containers
      , vault
      , vector

    default-extensions:
        FlexibleContexts
      , MultiParamTypeClasses
      , OverloadedStrings
      , TypeFamilies

    exposed-modules:
        Database.Persist
        Database.Persist.Types
        Database.Persist.Names
        Database.Persist.PersistValue
        Database.Persist.EntityDef
        Database.Persist.EntityDef.Internal
        Database.Persist.FieldDef
        Database.Persist.FieldDef.Internal
        Database.Persist.ImplicitIdDef
        Database.Persist.ImplicitIdDef.Internal
        Database.Persist.TH

        Database.Persist.Quasi
        Database.Persist.Quasi.Internal

        Database.Persist.Sql
        Database.Persist.Sql.Migration
        Database.Persist.Sql.Types.Internal
        Database.Persist.Sql.Util

        Database.Persist.SqlBackend
        Database.Persist.SqlBackend.StatementCache
        Database.Persist.SqlBackend.SqlPoolHooks
        Database.Persist.SqlBackend.Internal
        Database.Persist.SqlBackend.Internal.InsertSqlResult
        Database.Persist.SqlBackend.Internal.IsolationLevel
        Database.Persist.SqlBackend.Internal.SqlPoolHooks
        Database.Persist.SqlBackend.Internal.Statement
        Database.Persist.SqlBackend.Internal.StatementCache
        Database.Persist.SqlBackend.Internal.MkSqlBackend

        Database.Persist.Class
        Database.Persist.Class.PersistEntity
        Database.Persist.Class.PersistQuery
        Database.Persist.Class.PersistUnique
        Database.Persist.Class.PersistConfig
        Database.Persist.Class.PersistField
        Database.Persist.Class.PersistStore

    other-modules:
        Database.Persist.Types.Base

        Database.Persist.Sql.Internal
        Database.Persist.Sql.Types
        Database.Persist.Sql.Raw
        Database.Persist.Sql.Run
        Database.Persist.Sql.Class
        Database.Persist.Sql.Orphan.PersistQuery
        Database.Persist.Sql.Orphan.PersistStore
        Database.Persist.Sql.Orphan.PersistUnique

    -- These modules only make sense for compilers with access to DerivingVia
    if impl(ghc >= 8.6.1)
        exposed-modules:
            Database.Persist.Compatible
        other-modules:
            Database.Persist.Compatible.Types
            Database.Persist.Compatible.TH

    ghc-options:     -Wall -Werror=incomplete-patterns
    default-language: Haskell2010

test-suite test
    type:          exitcode-stdio-1.0
    main-is:       main.hs

    build-depends:
        base >= 4.9 && < 5
      , aeson
      , attoparsec
      , base64-bytestring
      , blaze-html
      , bytestring
      , conduit
      , containers
      , deepseq
      , fast-logger
      , hspec         >= 2.4
      , http-api-data
      , monad-logger
      , mtl
      , path-pieces
      , persistent
      , QuickCheck
      , quickcheck-instances     >= 0.3
      , resource-pool
      , resourcet
      , scientific
      , shakespeare
      , silently
      , template-haskell         >= 2.4
      , text
      , th-lift-instances
      , time
      , transformers
      , unliftio
      , unliftio-core
      , unordered-containers
      , vector

    hs-source-dirs:
        test/

    ghc-options: -Wall

    default-extensions: FlexibleContexts
                      , MultiParamTypeClasses
                      , OverloadedStrings
                      , TypeFamilies
                      , TypeOperators

    other-modules:
        Database.Persist.ClassSpec
        Database.Persist.PersistValueSpec
        Database.Persist.QuasiSpec
        Database.Persist.TH.CommentSpec
        Database.Persist.TH.CompositeKeyStyleSpec
        Database.Persist.TH.DiscoverEntitiesSpec
        Database.Persist.TH.EmbedSpec
        Database.Persist.TH.EntityHaddockSpec
        Database.Persist.TH.ForeignRefSpec
        Database.Persist.TH.ImplicitIdColSpec
        Database.Persist.TH.JsonEncodingSpec
        Database.Persist.TH.KindEntitiesSpec
        Database.Persist.TH.KindEntitiesSpecImports
        Database.Persist.TH.MaybeFieldDefsSpec
        Database.Persist.TH.MigrationOnlySpec
        Database.Persist.TH.MultiBlockSpec
        Database.Persist.TH.MultiBlockSpec.Model
        Database.Persist.TH.NestedSymbolsInTypeSpec
        Database.Persist.TH.NestedSymbolsInTypeSpecImports
        Database.Persist.TH.NoFieldSelectorsSpec
        Database.Persist.TH.OverloadedLabelSpec
        Database.Persist.TH.PersistWith.Model
        Database.Persist.TH.PersistWith.Model2
        Database.Persist.TH.PersistWithSpec
        Database.Persist.TH.RequireOnlyPersistImportSpec
        Database.Persist.TH.SharedPrimaryKeyImportedSpec
        Database.Persist.TH.SharedPrimaryKeySpec
        Database.Persist.TH.SumSpec
        Database.Persist.TH.ToFromPersistValuesSpec
        Database.Persist.TH.TypeLitFieldDefsSpec
        Database.Persist.THSpec
        TemplateTestImports
    default-language: Haskell2010

source-repository head
  type:     git
  location: git://github.com/yesodweb/persistent.git

benchmark persistent-th-bench
    ghc-options:      -O2
    type:             exitcode-stdio-1.0
    main-is:          Main.hs
    hs-source-dirs:   bench
    build-depends:    base
                    , persistent
                    , criterion
                    , deepseq >= 1.4
                    , file-embed
                    , text
                    , template-haskell
    other-modules:    Models
    default-language: Haskell2010<|MERGE_RESOLUTION|>--- conflicted
+++ resolved
@@ -1,9 +1,5 @@
 name:            persistent
-<<<<<<< HEAD
-version:         2.14.5.2
-=======
 version:         2.14.6.0
->>>>>>> 428c89f4
 license:         MIT
 license-file:    LICENSE
 author:          Michael Snoyman <michael@snoyman.com>

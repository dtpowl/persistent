--- conflicted
+++ resolved
@@ -6,17 +6,14 @@
     * Rename `Span` to `SourceSpan`
     * Parse entity definitions using Megaparsec.
     * Support Haddock-style multiline pre-comments.
-<<<<<<< HEAD
 * [#1589](https://github.com/yesodweb/persistent/pull/1589)
     * Support configurable parse errors and warnings
 
 # 2.15.1.1
 
-=======
 * [#1585](https://github.com/yesodweb/persistent/pull/1585)
     * Support parsing PersistField UTCTime from text with timezone, e.g. "2025-04-12T06:53:42Z".
       This is needed for Sqlite, which has no native datetime support but uses e.g. TEXT.
->>>>>>> b5ba1206
 * [#1587](https://github.com/yesodweb/persistent/pull/1587)
     * Improve documentation of `mpsFieldLabelModifier`.
 

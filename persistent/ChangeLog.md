--- conflicted
+++ resolved
@@ -1,16 +1,14 @@
 # Changelog for persistent
 
-<<<<<<< HEAD
+## 2.14.6.0
+
+* [#1503](https://github.com/yesodweb/persistent/pull/1503)
+    * Create Haddocks from entity documentation comments
+
 ## 2.14.5.2
 
 * [#1513](https://github.com/yesodweb/persistent/pull/1513)
     * Support GHC 9.8 and `aeson-2.2`
-=======
-## 2.14.6.0
-
-* [#1503](https://github.com/yesodweb/persistent/pull/1503)
-    * Create Haddocks from entity documentation comments
->>>>>>> 428c89f4
 
 ## 2.14.5.1
 

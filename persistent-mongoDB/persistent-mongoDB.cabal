--- conflicted
+++ resolved
@@ -1,9 +1,5 @@
 name:            persistent-mongoDB
-<<<<<<< HEAD
-version:         1.3.3.1
-=======
 version:         1.4.1
->>>>>>> 9e1a0e31
 license:         MIT
 license-file:    LICENSE
 author:          Greg Weber <greg@gregweber.info>
